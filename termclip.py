#!/usr/bin/env python3
"""
termclip — cross-platform terminal clipboard helper.

Usage:
  echo "hello" | termclip
  cat file.txt | termclip
  termclip --paste               # best-effort paste (local only)
  TERMCLIP_FORCE_OSC52=1 cat x | termclip
  TERMCLIP_FORCE_NATIVE=1 cat x | termclip
  TERMCLIP_DEBUG=1 cat x | termclip  # debug output
  termclip --help
"""

import argparse
import base64
import os
import shutil
import subprocess
import sys
from typing import Optional

# ---------------------------- helpers ----------------------------------------

def _debug(msg: str) -> None:
    if os.environ.get("TERMCLIP_DEBUG") == "1":
        print(f"[DEBUG] {msg}", file=sys.stderr)

def _have(cmd: str) -> bool:
    return shutil.which(cmd) is not None

def _read_stdin_bytes() -> bytes:
    return sys.stdin.buffer.read()

def _write_bytes_to(cmd: str, args: list, data: bytes, timeout: Optional[float] = None) -> bool:
    try:
        p = subprocess.Popen([cmd] + args, stdin=subprocess.PIPE)
        p.stdin.write(data)
        p.stdin.close()
        if timeout is None:
            return p.wait() == 0
        try:
            return p.wait(timeout=timeout) == 0
        except subprocess.TimeoutExpired:
            # Still running (serving the clipboard) — assume success.
            return True
    except Exception:
        return False

# --------------------------- native copy -------------------------------------

def _check_tmux_config() -> tuple[bool, bool]:
    """Check tmux clipboard and passthrough settings."""
    if "TMUX" not in os.environ:
        return True, True  # Not in tmux, assume OK
    
    try:
        # Check set-clipboard setting
        clipboard_result = subprocess.run(
            ["tmux", "show-options", "-g", "set-clipboard"], 
            capture_output=True, text=True
        )
        clipboard_on = "on" in clipboard_result.stdout if clipboard_result.returncode == 0 else False
        
        # Check allow-passthrough setting (tmux 3.3+)
        passthrough_result = subprocess.run(
            ["tmux", "show-options", "-g", "allow-passthrough"], 
            capture_output=True, text=True
        )
        passthrough_on = "on" in passthrough_result.stdout if passthrough_result.returncode == 0 else False
        
        _debug(f"tmux set-clipboard: {clipboard_on}, allow-passthrough: {passthrough_on}")
        return clipboard_on, passthrough_on
        
    except Exception as e:
        _debug(f"Failed to check tmux config: {e}")
        return False, False

def _copy_tmux(data: bytes) -> bool:
    """Try tmux's built-in clipboard commands first."""
    if "TMUX" not in os.environ:
        return False
    
    _debug("Trying tmux native clipboard")
    
    try:
<<<<<<< HEAD
        # Method 1: Try tmux set-buffer + copy-buffer
        text = data.decode("utf-8", errors="replace")
        
        # Set the buffer content
=======
        text = data.decode("utf-8", errors="replace")
        
        # Check tmux version first
        version_result = subprocess.run(["tmux", "-V"], capture_output=True, text=True)
        _debug(f"tmux version: {version_result.stdout.strip()}")
        
        # Method 1: Try tmux set-buffer + copy-buffer (tmux 2.6+)
>>>>>>> b6f5a765
        p1 = subprocess.run(["tmux", "set-buffer", text], capture_output=True, text=True)
        if p1.returncode != 0:
            _debug(f"tmux set-buffer failed: {p1.stderr}")
            return False
            
        # Try to copy buffer to system clipboard
        p2 = subprocess.run(["tmux", "copy-buffer"], capture_output=True, text=True)
        if p2.returncode == 0:
            _debug("tmux copy-buffer succeeded")
            return True
        else:
            _debug(f"tmux copy-buffer failed: {p2.stderr}")
            
<<<<<<< HEAD
=======
        # Method 2: Fallback for older tmux - try save-buffer to system clipboard
        if "unknown command" in p2.stderr:
            _debug("copy-buffer not available, trying alternative method")
            # For older tmux, we can't directly copy to system clipboard
            # Let OSC 52 handle it instead
            return False
            
>>>>>>> b6f5a765
    except Exception as e:
        _debug(f"tmux native failed with exception: {e}")
        
    return False

def _copy_native(data: bytes) -> bool:
    # Respect explicit override to *skip* native and use OSC-52.
    if os.environ.get("TERMCLIP_FORCE_OSC52") == "1":
        _debug("Forcing OSC52, skipping native")
        return False

    # Try tmux clipboard first if we're in tmux
    if _copy_tmux(data):
        return True

    plat = sys.platform
    _debug(f"Trying native clipboard for platform: {plat}")

    # macOS
    if plat == "darwin" and _have("pbcopy"):
        _debug("Trying pbcopy")
        return _write_bytes_to("pbcopy", [], data)

    # Windows
    if plat.startswith("win"):
        if _have("clip"):
            _debug("Trying clip")
            return _write_bytes_to("clip", [], data)
        # PowerShell fallback
        if _have("powershell"):
            _debug("Trying powershell")
            try:
                text = data.decode("utf-8", errors="replace")
                ps = [
                    "powershell", "-NoProfile", "-Command",
                    "Set-Clipboard -Value ([Console]::In.ReadToEnd())"
                ]
                p = subprocess.Popen(ps, stdin=subprocess.PIPE, encoding="utf-8")
                p.stdin.write(text)
                p.stdin.close()
                return p.wait() == 0
            except Exception:
                return False

    # Linux/*BSD GUI clipboards — only if we actually have a display.
    have_wayland = bool(os.environ.get("WAYLAND_DISPLAY"))
    have_x11 = bool(os.environ.get("DISPLAY"))
    
    _debug(f"Wayland: {have_wayland}, X11: {have_x11}")

    # Wayland (no -f -> returns immediately)
    if have_wayland and _have("wl-copy"):
        _debug("Trying wl-copy")
        return _write_bytes_to("wl-copy", [], data)

    # X11
    if have_x11 and _have("xclip"):
        _debug("Trying xclip")
        # tiny timeout so pipeline doesn't linger
        return _write_bytes_to("xclip", ["-selection", "clipboard", "-in", "-quiet"], data, timeout=0.2)
    if have_x11 and _have("xsel"):
        _debug("Trying xsel")
        return _write_bytes_to("xsel", ["--clipboard", "--input"], data, timeout=0.2)

    _debug("No native clipboard method available")
    return False

# --------------------------- OSC 52 copy -------------------------------------

def _osc52_wrap(payload_b64: str) -> bytes:
    """
    Build an OSC 52 sequence. If inside tmux/screen, wrap accordingly.
    """
    # Use ST (String Terminator) instead of BEL for better compatibility
    osc = f"\033]52;c;{payload_b64}\033\\"
    
    _debug(f"Original OSC sequence length: {len(osc)}")

    # tmux pass-through - Multiple approaches
    if "TMUX" in os.environ:
        _debug("In tmux, wrapping OSC sequence")
        
        # Method 1: Standard tmux passthrough with doubled ESCs
        escaped_osc = osc.replace("\033", "\033\033")
        wrapped = f"\033Ptmux;{escaped_osc}\033\\"
        _debug(f"Tmux wrapped sequence length: {len(wrapped)}")
        return wrapped.encode("utf-8", errors="replace")
        
    # screen pass-through
    elif os.environ.get("STY") and os.environ.get("TERM", "").startswith("screen"):
        _debug("In screen, wrapping OSC sequence")
        osc = f"\033P{osc}\033\\"

    return osc.encode("utf-8", errors="replace")

def _copy_osc52(data: bytes) -> bool:
    """
    Send OSC 52 to controlling TTY (preferred), else to stdout if it's a TTY.
    Many terminals cap OSC 52 payloads (~100KB base64). We truncate and warn.
    """
    # Allow forcing OSC-52 even if native is present
    if os.environ.get("TERMCLIP_FORCE_NATIVE") == "1":
        _debug("Forcing native, skipping OSC52")
        return False

    _debug("Trying OSC52 clipboard")
    
    MAX_B64 = int(os.environ.get("TERMCLIP_OSC52_MAX_B64", "75000"))
    b64 = base64.b64encode(data).decode("ascii")
    truncated = False
    
    _debug(f"Base64 length: {len(b64)}, max: {MAX_B64}")
    
    if len(b64) > MAX_B64:
        b64 = b64[:MAX_B64]
        truncated = True
        _debug("Content truncated for OSC52")

    seq = _osc52_wrap(b64)
    _debug(f"Final sequence length: {len(seq)}")

    # Method 1: Try /dev/tty first
    success = False
    try:
        _debug("Trying to write to /dev/tty")
        with open("/dev/tty", "wb", buffering=0) as tty:
            tty.write(seq)
            tty.flush()
            success = True
            _debug("Successfully wrote to /dev/tty")
    except Exception as e:
        _debug(f"Failed to write to /dev/tty: {e}")
        
        # Method 2: Fallback to stdout if it's a TTY
        if sys.stdout.isatty():
            try:
                _debug("Trying to write to stdout")
                sys.stdout.buffer.write(seq)
                sys.stdout.buffer.flush()
                success = True
                _debug("Successfully wrote to stdout")
            except Exception as e2:
                _debug(f"Failed to write to stdout: {e2}")

    # Method 3: If in tmux, also try tmux's display-message as a fallback
    if not success and "TMUX" in os.environ:
        try:
            _debug("Trying tmux display-message method")
            # Send the raw OSC sequence via tmux
            raw_osc = f"\033]52;c;{b64}\033\\"
            subprocess.run(["tmux", "send-keys", "-t", "0", f"printf '{raw_osc}'"], 
                         capture_output=True, check=False)
            success = True
            _debug("tmux display-message method attempted")
        except Exception as e:
            _debug(f"tmux display-message failed: {e}")

    if success and truncated:
        sys.stderr.write("[termclip] Note: content truncated to fit OSC 52 limits.\n")
        sys.stderr.flush()
    
    return success

# ----------------------------- paste -----------------------------------------

def _paste_tmux() -> int:
    """Try to paste from tmux buffer first."""
    if "TMUX" not in os.environ:
        return None
    
    _debug("Trying tmux paste")
    
    try:
        # Try to show tmux buffer
        p = subprocess.run(["tmux", "show-buffer"], stdout=sys.stdout, stderr=subprocess.PIPE)
        if p.returncode == 0:
            _debug("tmux show-buffer succeeded")
        else:
            _debug(f"tmux show-buffer failed: {p.stderr.decode()}")
        return p.returncode
    except Exception as e:
        _debug(f"tmux paste failed: {e}")
        return None

def paste_text() -> int:
    """
    Best-effort paste (LOCAL machine only).
    Over SSH, reading the local clipboard from the remote host is not possible
    without a helper. Run --paste on your local machine.
    """
    # Try tmux first if available
    tmux_result = _paste_tmux()
    if tmux_result is not None:
        return tmux_result

    plat = sys.platform
    _debug(f"Trying paste for platform: {plat}")

    # macOS
    if plat == "darwin" and _have("pbpaste"):
        _debug("Trying pbpaste")
        p = subprocess.run(["pbpaste"], stdout=sys.stdout)
        return p.returncode

    # Windows
    if plat.startswith("win"):
        for ps_name in ("powershell", "powershell.exe"):
            if _have(ps_name):
                _debug(f"Trying {ps_name}")
                p = subprocess.run([ps_name, "-NoProfile", "-Command", "Get-Clipboard -Raw"], stdout=sys.stdout)
                return p.returncode

    # Wayland/X11
    if os.environ.get("WAYLAND_DISPLAY") and _have("wl-paste"):
        _debug("Trying wl-paste")
        p = subprocess.run(["wl-paste", "-n"], stdout=sys.stdout)
        return p.returncode
    if os.environ.get("DISPLAY"):
        if _have("xclip"):
            _debug("Trying xclip paste")
            p = subprocess.run(["xclip", "-selection", "clipboard", "-o"], stdout=sys.stdout)
            return p.returncode
        if _have("xsel"):
            _debug("Trying xsel paste")
            p = subprocess.run(["xsel", "--clipboard", "--output"], stdout=sys.stdout)
            return p.returncode

    sys.stderr.write("termclip: paste not supported here (no native clipboard command found). On SSH, run --paste locally.\n")
    return 1

# ------------------------------ main -----------------------------------------

def copy_bytes(data: bytes) -> int:
    if not data:
        _debug("No data to copy")
        return 0

    _debug(f"Copying {len(data)} bytes")
    _debug(f"TMUX: {os.environ.get('TMUX', 'not set')}")
    _debug(f"DISPLAY: {os.environ.get('DISPLAY', 'not set')}")
    _debug(f"WAYLAND_DISPLAY: {os.environ.get('WAYLAND_DISPLAY', 'not set')}")

<<<<<<< HEAD
=======
    # Check tmux configuration if in tmux
    if "TMUX" in os.environ:
        clipboard_on, passthrough_on = _check_tmux_config()
        
        if not clipboard_on:
            sys.stderr.write("⚠️  tmux clipboard integration is OFF. Add 'set -g set-clipboard on' to ~/.tmux.conf\n")
            
        if not passthrough_on:
            sys.stderr.write("⚠️  tmux passthrough is OFF. Add 'set -g allow-passthrough on' to ~/.tmux.conf for better OSC 52 support\n")
            
        if not clipboard_on or not passthrough_on:
            sys.stderr.write("   Then run: tmux source-file ~/.tmux.conf\n")

>>>>>>> b6f5a765
    # Prefer native unless explicitly forcing OSC-52
    if _copy_native(data):
        _debug("Native clipboard succeeded")
        return 0

    if _copy_osc52(data):
        _debug("OSC52 clipboard succeeded")
<<<<<<< HEAD
        return 0

    _debug("All clipboard methods failed")
    sys.stderr.write(
        "termclip: no clipboard method worked (no pbcopy/clip/wl-copy/xclip/xsel, or terminal refused OSC 52).\n"
    )
=======
        
        # Additional warnings for tmux users
        if "TMUX" in os.environ:
            clipboard_on, passthrough_on = _check_tmux_config()
            if not clipboard_on or not passthrough_on:
                sys.stderr.write("📋 Clipboard data sent via OSC 52. If pasting doesn't work, check tmux config above.\n")
            else:
                sys.stderr.write("📋 Clipboard data sent via OSC 52.\n")
        
        return 0

    _debug("All clipboard methods failed")
    
    # Enhanced error message for tmux users
    if "TMUX" in os.environ:
        clipboard_on, passthrough_on = _check_tmux_config()
        if not clipboard_on or not passthrough_on:
            sys.stderr.write(
                "termclip: clipboard failed. Your tmux config may need:\n"
                "  set -g set-clipboard on\n"
                "  set -g allow-passthrough on\n"
                "Then: tmux source-file ~/.tmux.conf\n"
            )
        else:
            sys.stderr.write(
                "termclip: clipboard failed. Your terminal may not support OSC 52.\n"
                "Try a terminal that supports OSC 52 (kitty, alacritty, newer gnome-terminal).\n"
            )
    else:
        sys.stderr.write(
            "termclip: no clipboard method worked (no pbcopy/clip/wl-copy/xclip/xsel, or terminal refused OSC 52).\n"
        )
    
>>>>>>> b6f5a765
    return 1

def get_version():
    """Get version from environment variable, version file, or fallback to default."""
    # Check environment variable first (set during build)
    if "TERMCLIP_VERSION" in os.environ:
        return f"termclip {os.environ['TERMCLIP_VERSION']}"
    
    try:
        # Try to read version from version.txt file
        version_file = os.path.join(os.path.dirname(__file__), "version.txt")
        with open(version_file, "r") as f:
            version = f.read().strip()
            return f"termclip {version}"
    except (FileNotFoundError, IOError):
        pass
    raise RuntimeError("Version not found")

def main():
    ap = argparse.ArgumentParser(description="Pipe-friendly cross-platform clipboard tool.")
    ap.add_argument("--paste", action="store_true", help="Paste from clipboard to stdout (local only).")
    ap.add_argument("--version", action="version", version=get_version())
    args = ap.parse_args()

    if args.paste:
        raise SystemExit(paste_text())

    data = _read_stdin_bytes()
    raise SystemExit(copy_bytes(data))

if __name__ == "__main__":
    main()<|MERGE_RESOLUTION|>--- conflicted
+++ resolved
@@ -84,12 +84,6 @@
     _debug("Trying tmux native clipboard")
     
     try:
-<<<<<<< HEAD
-        # Method 1: Try tmux set-buffer + copy-buffer
-        text = data.decode("utf-8", errors="replace")
-        
-        # Set the buffer content
-=======
         text = data.decode("utf-8", errors="replace")
         
         # Check tmux version first
@@ -97,7 +91,6 @@
         _debug(f"tmux version: {version_result.stdout.strip()}")
         
         # Method 1: Try tmux set-buffer + copy-buffer (tmux 2.6+)
->>>>>>> b6f5a765
         p1 = subprocess.run(["tmux", "set-buffer", text], capture_output=True, text=True)
         if p1.returncode != 0:
             _debug(f"tmux set-buffer failed: {p1.stderr}")
@@ -111,8 +104,6 @@
         else:
             _debug(f"tmux copy-buffer failed: {p2.stderr}")
             
-<<<<<<< HEAD
-=======
         # Method 2: Fallback for older tmux - try save-buffer to system clipboard
         if "unknown command" in p2.stderr:
             _debug("copy-buffer not available, trying alternative method")
@@ -120,7 +111,6 @@
             # Let OSC 52 handle it instead
             return False
             
->>>>>>> b6f5a765
     except Exception as e:
         _debug(f"tmux native failed with exception: {e}")
         
@@ -363,8 +353,6 @@
     _debug(f"DISPLAY: {os.environ.get('DISPLAY', 'not set')}")
     _debug(f"WAYLAND_DISPLAY: {os.environ.get('WAYLAND_DISPLAY', 'not set')}")
 
-<<<<<<< HEAD
-=======
     # Check tmux configuration if in tmux
     if "TMUX" in os.environ:
         clipboard_on, passthrough_on = _check_tmux_config()
@@ -378,7 +366,6 @@
         if not clipboard_on or not passthrough_on:
             sys.stderr.write("   Then run: tmux source-file ~/.tmux.conf\n")
 
->>>>>>> b6f5a765
     # Prefer native unless explicitly forcing OSC-52
     if _copy_native(data):
         _debug("Native clipboard succeeded")
@@ -386,14 +373,6 @@
 
     if _copy_osc52(data):
         _debug("OSC52 clipboard succeeded")
-<<<<<<< HEAD
-        return 0
-
-    _debug("All clipboard methods failed")
-    sys.stderr.write(
-        "termclip: no clipboard method worked (no pbcopy/clip/wl-copy/xclip/xsel, or terminal refused OSC 52).\n"
-    )
-=======
         
         # Additional warnings for tmux users
         if "TMUX" in os.environ:
@@ -427,7 +406,6 @@
             "termclip: no clipboard method worked (no pbcopy/clip/wl-copy/xclip/xsel, or terminal refused OSC 52).\n"
         )
     
->>>>>>> b6f5a765
     return 1
 
 def get_version():
